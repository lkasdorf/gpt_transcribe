@echo off
REM Build standalone executable and Inno Setup installer for gpt_transcribe

<<<<<<< HEAD
pip install -r requirements.txt || goto :error
pip install pyinstaller || goto :error

=======
REM Python-Abhängigkeiten und PyInstaller müssen bereits installiert sein
>>>>>>> 9a573ed5
pyinstaller gui.py --name gpt_transcribe --noconsole --onefile --add-data "config.template.cfg;." --add-data "summary_prompt.txt;." --add-data "README.md;." --icon logo/logo.ico || goto :error

iscc gpt_transcribe.iss
goto :eof

:error
echo Build failed.
exit /b 1
<|MERGE_RESOLUTION|>--- conflicted
+++ resolved
@@ -1,18 +1,14 @@
-@echo off
-REM Build standalone executable and Inno Setup installer for gpt_transcribe
-
-<<<<<<< HEAD
-pip install -r requirements.txt || goto :error
-pip install pyinstaller || goto :error
-
-=======
-REM Python-Abhängigkeiten und PyInstaller müssen bereits installiert sein
->>>>>>> 9a573ed5
-pyinstaller gui.py --name gpt_transcribe --noconsole --onefile --add-data "config.template.cfg;." --add-data "summary_prompt.txt;." --add-data "README.md;." --icon logo/logo.ico || goto :error
-
-iscc gpt_transcribe.iss
-goto :eof
-
-:error
-echo Build failed.
-exit /b 1
+@echo off
+REM Build standalone executable and Inno Setup installer for gpt_transcribe
+
+pip install -r requirements.txt || goto :error
+pip install pyinstaller || goto :error
+
+pyinstaller gui.py --name gpt_transcribe --noconsole --onefile --add-data "config.template.cfg;." --add-data "summary_prompt.txt;." --add-data "README.md;." --icon logo/logo.ico || goto :error
+
+iscc gpt_transcribe.iss
+goto :eof
+
+:error
+echo Build failed.
+exit /b 1