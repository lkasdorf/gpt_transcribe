"""Batch process audio files from the `audio` directory.

This script processes all audio files placed in the `audio` directory and
writes summarized Markdown and PDF files to the `output` directory. After a
file is processed its name is stored in `processed.log` to avoid duplicate
work.

The output filename follows the pattern ``YYYYMMDD_NameOfTheFile.md`` with a
matching ``.pdf`` file.
"""

from __future__ import annotations

import argparse
import time
from datetime import datetime
from pathlib import Path
from typing import Set

from pydub import AudioSegment

import transcribe_summary

BASE_DIR = Path(__file__).resolve().parent
AUDIO_DIR = BASE_DIR / "audio"
OUTPUT_DIR = BASE_DIR / "output"
LOG_FILE = BASE_DIR / "processed.log"
AUDIO_EXTS = {".mp3", ".wav", ".m4a", ".aac", ".flac", ".ogg", ".wma"}


def _load_processed() -> Set[str]:
    if not LOG_FILE.exists():
        return set()
    filenames: Set[str] = set()
    with LOG_FILE.open("r", encoding="utf-8") as f:
        for line in f:
            line = line.strip()
            if not line:
                continue
            filenames.add(line.split(",", 1)[0])
    return filenames


def _append_processed(
    filename: str,
    size_bytes: int,
    duration_sec: float,
    method: str,
    elapsed: float,
) -> None:
    timestamp = datetime.now().isoformat(timespec="seconds")
    with LOG_FILE.open("a", encoding="utf-8") as f:
        f.write(
            f"{filename},{size_bytes},{duration_sec:.2f},{method},{elapsed:.2f},{timestamp}\n"
        )


<<<<<<< HEAD
def _process_file(
    path: Path,
    method: str,
    language: str,
    whisper_model: str,
    api_key: str,
    summary_model: str,
) -> None:
    """Transcribe a single audio file and write its summary."""
    print(f"Transcribing {path.name} using {whisper_model} via {method}...")

    size_bytes = path.stat().st_size
    audio = AudioSegment.from_file(path)
    duration_sec = len(audio) / 1000
    start = time.time()
    transcript = transcribe_summary.transcribe(
        str(path),
        model_name=whisper_model,
        method=method,
        api_key=api_key if method == "api" else None,
    )
=======
def _process_file(path: Path, method: str, language: str, whisper_model: str) -> None:
    """Transcribe a single audio file and write its summary."""
    print(
        f"Transcribing {path.name} using {whisper_model} via {method}..."
    )
    api_key = transcribe_summary._load_text(
        transcribe_summary.BASE_DIR / transcribe_summary.API_KEY_FILE
    )

    size_bytes = path.stat().st_size
    audio = AudioSegment.from_file(path)
    duration_sec = len(audio) / 1000
    start = time.time()
    transcript = transcribe_summary.transcribe(
        str(path),
        model_name=whisper_model,
        method=method,
        api_key=api_key if method == "api" else None,
    )
>>>>>>> 20116f6c
    elapsed = time.time() - start

    print("Creating summary...")
    prompt = transcribe_summary._load_text(
        transcribe_summary.BASE_DIR / transcribe_summary.PROMPT_FILE
    )
    summary = transcribe_summary.summarize(
        prompt, transcript, summary_model, api_key, language
    )
    summary = transcribe_summary.strip_code_fences(summary)

    now = datetime.now()
    output_name = f"{now:%Y%m%d}_{path.stem}.md"
    OUTPUT_DIR.mkdir(exist_ok=True)
    output_path = OUTPUT_DIR / output_name
    heading = "Summary" if language == "en" else "Zusammenfassung"
    markdown_content = f"# {heading}\n\n" + summary + "\n"
    with output_path.open("w", encoding="utf-8") as f:
        f.write(markdown_content)
    pdf_path = OUTPUT_DIR / f"{now:%Y%m%d}_{path.stem}.pdf"
    transcribe_summary.markdown_to_pdf(markdown_content, str(pdf_path))
    _append_processed(path.name, size_bytes, duration_sec, method, elapsed)
    print(f"Finished: {output_path}")
    print(f"PDF saved to {pdf_path}")


def main() -> None:
    parser = argparse.ArgumentParser(
        description="Batch transcribe audio files and summarize them."
    )
    parser.add_argument(
        "--method",
        choices=["api", "local"],
<<<<<<< HEAD
        default=None,
=======
        default="api",
>>>>>>> 20116f6c
        help="Transcription backend: 'api' or 'local'",
    )
    parser.add_argument(
        "--language",
        choices=["en", "de"],
<<<<<<< HEAD
        default=None,
=======
        default="en",
>>>>>>> 20116f6c
        help="Language for the generated summaries",
    )
    args = parser.parse_args()

<<<<<<< HEAD
    config = transcribe_summary.load_config()
    whisper_model = config["whisper"]["model"]
    api_key = config["openai"]["api_key"]
    summary_model = config["openai"]["summary_model"]
    method = args.method or config["general"].get("method", "api")
    language = args.language or config["general"].get("language", "en")
    print(f"Using model {whisper_model} via {'API' if method == 'api' else 'local'}")
=======
    whisper_model = transcribe_summary.load_whisper_model()
>>>>>>> 20116f6c

    AUDIO_DIR.mkdir(exist_ok=True)
    OUTPUT_DIR.mkdir(exist_ok=True)
    processed = _load_processed()
    for audio_file in AUDIO_DIR.iterdir():
        if not audio_file.is_file():
            continue
        if audio_file.suffix.lower() not in AUDIO_EXTS:
            continue
        if audio_file.name in processed:
            print(f"{audio_file.name} has already been processed.")
            continue
<<<<<<< HEAD
        _process_file(audio_file, method, language, whisper_model, api_key, summary_model)
=======
        _process_file(audio_file, args.method, args.language, whisper_model)
>>>>>>> 20116f6c


if __name__ == "__main__":
    main()<|MERGE_RESOLUTION|>--- conflicted
+++ resolved
@@ -55,7 +55,6 @@
         )
 
 
-<<<<<<< HEAD
 def _process_file(
     path: Path,
     method: str,
@@ -77,27 +76,6 @@
         method=method,
         api_key=api_key if method == "api" else None,
     )
-=======
-def _process_file(path: Path, method: str, language: str, whisper_model: str) -> None:
-    """Transcribe a single audio file and write its summary."""
-    print(
-        f"Transcribing {path.name} using {whisper_model} via {method}..."
-    )
-    api_key = transcribe_summary._load_text(
-        transcribe_summary.BASE_DIR / transcribe_summary.API_KEY_FILE
-    )
-
-    size_bytes = path.stat().st_size
-    audio = AudioSegment.from_file(path)
-    duration_sec = len(audio) / 1000
-    start = time.time()
-    transcript = transcribe_summary.transcribe(
-        str(path),
-        model_name=whisper_model,
-        method=method,
-        api_key=api_key if method == "api" else None,
-    )
->>>>>>> 20116f6c
     elapsed = time.time() - start
 
     print("Creating summary...")
@@ -131,26 +109,17 @@
     parser.add_argument(
         "--method",
         choices=["api", "local"],
-<<<<<<< HEAD
         default=None,
-=======
-        default="api",
->>>>>>> 20116f6c
         help="Transcription backend: 'api' or 'local'",
     )
     parser.add_argument(
         "--language",
         choices=["en", "de"],
-<<<<<<< HEAD
         default=None,
-=======
-        default="en",
->>>>>>> 20116f6c
         help="Language for the generated summaries",
     )
     args = parser.parse_args()
 
-<<<<<<< HEAD
     config = transcribe_summary.load_config()
     whisper_model = config["whisper"]["model"]
     api_key = config["openai"]["api_key"]
@@ -158,10 +127,6 @@
     method = args.method or config["general"].get("method", "api")
     language = args.language or config["general"].get("language", "en")
     print(f"Using model {whisper_model} via {'API' if method == 'api' else 'local'}")
-=======
-    whisper_model = transcribe_summary.load_whisper_model()
->>>>>>> 20116f6c
-
     AUDIO_DIR.mkdir(exist_ok=True)
     OUTPUT_DIR.mkdir(exist_ok=True)
     processed = _load_processed()
@@ -173,11 +138,7 @@
         if audio_file.name in processed:
             print(f"{audio_file.name} has already been processed.")
             continue
-<<<<<<< HEAD
         _process_file(audio_file, method, language, whisper_model, api_key, summary_model)
-=======
-        _process_file(audio_file, args.method, args.language, whisper_model)
->>>>>>> 20116f6c
 
 
 if __name__ == "__main__":
