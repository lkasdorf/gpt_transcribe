"""Batch process audio files from the `audio` directory.

This script processes all audio files placed in the `audio` directory and
writes summarized Markdown files to the `output` directory. After a file is
processed its name is stored in `processed.log` to avoid duplicate work.

The output filename follows the pattern ``YYYYMMDD_NameOfTheFile.md``.
"""
from __future__ import annotations

from datetime import datetime
from pathlib import Path
from typing import Set

import transcribe_summary

BASE_DIR = Path(__file__).resolve().parent
AUDIO_DIR = BASE_DIR / "audio"
OUTPUT_DIR = BASE_DIR / "output"
LOG_FILE = BASE_DIR / "processed.log"
AUDIO_EXTS = {".mp3", ".wav", ".m4a", ".aac", ".flac", ".ogg", ".wma"}


def _load_processed() -> Set[str]:
    if not LOG_FILE.exists():
        return set()
    with LOG_FILE.open("r", encoding="utf-8") as f:
        return {line.strip() for line in f if line.strip()}


def _append_processed(filename: str) -> None:
    with LOG_FILE.open("a", encoding="utf-8") as f:
        f.write(f"{filename}\n")


def _process_file(path: Path) -> None:
    """Transcribe a single audio file and write its summary."""
    print(f"Transcribing {path.name}...")
    transcript = transcribe_summary.transcribe(str(path))
    print("Creating summary...")
    prompt = transcribe_summary._load_text(
        transcribe_summary.BASE_DIR / transcribe_summary.PROMPT_FILE
    )
    api_key = transcribe_summary._load_text(
        transcribe_summary.BASE_DIR / transcribe_summary.API_KEY_FILE
    )
    summary_model = transcribe_summary._load_text(
        transcribe_summary.BASE_DIR / transcribe_summary.MODEL_FILE
    )
    summary = transcribe_summary.summarize(
        prompt, transcript, summary_model, api_key
    )
    now = datetime.now()
    output_name = f"{now:%Y%m%d}_{path.stem}.md"
    OUTPUT_DIR.mkdir(exist_ok=True)
    output_path = OUTPUT_DIR / output_name
    with output_path.open("w", encoding="utf-8") as f:
        f.write("# Summary\n\n")
        f.write(summary)
        f.write("\n")
    _append_processed(path.name)
    print(f"Finished: {output_path}")


def main() -> None:
    AUDIO_DIR.mkdir(exist_ok=True)
    OUTPUT_DIR.mkdir(exist_ok=True)
    processed = _load_processed()
    for audio_file in AUDIO_DIR.iterdir():
        if not audio_file.is_file():
            continue
        if audio_file.suffix.lower() not in AUDIO_EXTS:
            continue
        if audio_file.name in processed:
<<<<<<< HEAD
            print(f"{audio_file.name} is already processed.")
=======
            print(f"{audio_file.name} has already been processed.")
>>>>>>> 464f7207
            continue
        _process_file(audio_file)


if __name__ == "__main__":
    main()<|MERGE_RESOLUTION|>--- conflicted
+++ resolved
@@ -72,11 +72,7 @@
         if audio_file.suffix.lower() not in AUDIO_EXTS:
             continue
         if audio_file.name in processed:
-<<<<<<< HEAD
-            print(f"{audio_file.name} is already processed.")
-=======
             print(f"{audio_file.name} has already been processed.")
->>>>>>> 464f7207
             continue
         _process_file(audio_file)
 
