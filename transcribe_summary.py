--- conflicted
+++ resolved
@@ -37,20 +37,6 @@
     with open(path, "r", encoding="utf-8") as f:
         config.read_file(f)
     return config
-
-<<<<<<< HEAD
-=======
-
-def load_whisper_model(config_path: Path = BASE_DIR / WHISPER_MODEL_CONFIG) -> str:
-    """Return the first uncommented model name from the config file."""
-    with open(config_path, "r", encoding="utf-8") as f:
-        for line in f:
-            line = line.strip()
-            if line and not line.startswith("#"):
-                return line
-    raise ValueError("No Whisper model selected in config file")
-
->>>>>>> 7f1ecad0
 
 def markdown_to_pdf(markdown_text: str, pdf_path: str) -> None:
     """Convert Markdown text to a PDF file with bookmarks."""
@@ -238,28 +224,12 @@
         choices=["en", "de"],
         default=None,
         help="Language for the generated summary (en or de)",
-<<<<<<< HEAD
-=======
-    )
-    parser.add_argument(
-        "--method",
-        choices=["api", "local"],
-        default="api",
-        help="Transcription backend: 'api' for OpenAI API or 'local' for running Whisper locally",
-    )
-    parser.add_argument(
-        "--language",
-        choices=["en", "de"],
-        default="en",
-        help="Language for the generated summary (en or de)",
->>>>>>> 7f1ecad0
     )
 
     args = parser.parse_args()
 
     config = load_config()
     prompt = _load_text(args.prompt_file)
-<<<<<<< HEAD
     method = args.method or config["general"].get("method", "api")
     language = args.language or config["general"].get("language", "en")
     summary_model = args.summary_model or config["openai"]["summary_model"]
@@ -267,16 +237,6 @@
     whisper_section = "whisper_api" if method == "api" else "whisper_local"
     whisper_model = config[whisper_section]["model"]
     print(f"Using model {whisper_model} via {'API' if method == 'api' else 'local'}")
-=======
-    whisper_model = config["whisper"]["model"]
-    api_key = config["openai"]["api_key"]
-    method = args.method or config["general"].get("method", "api")
-    language = args.language or config["general"].get("language", "en")
-    summary_model = args.summary_model or config["openai"]["summary_model"]
-    print(
-        f"Using model {whisper_model} via {'API' if method == 'api' else 'local'}"
-    )
->>>>>>> 7f1ecad0
     print("Transcribing audio...")
     transcript = transcribe(
         args.audio,
