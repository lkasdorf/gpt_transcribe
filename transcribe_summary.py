--- conflicted
+++ resolved
@@ -35,14 +35,10 @@
         result = model.transcribe(audio_path, fp16=False)
         return result["text"].strip()
 
-<<<<<<< HEAD
+
     audio_format = Path(audio_path).suffix.lstrip(".").lower()
     export_format = {"m4a": "mp4", "aac": "adts"}.get(audio_format, audio_format)
-=======
-    audio_format = Path(audio_path).suffix.lstrip(".")
-    # stattdessen immer WAV benutzen:
-    export_format = "wav"
->>>>>>> 8a96e09d
+
     audio = AudioSegment.from_file(audio_path)
     num_chunks = math.ceil(os.path.getsize(audio_path) / MAX_CHUNK_BYTES)
     chunk_length_ms = len(audio) // num_chunks
@@ -53,7 +49,6 @@
         start_ms = i * chunk_length_ms
         end_ms = min((i + 1) * chunk_length_ms, len(audio))
         chunk = audio[start_ms:end_ms]
-<<<<<<< HEAD
         with tempfile.NamedTemporaryFile(
             suffix=f".{audio_format}", dir=os.getcwd(), delete=False
         ) as tmp:
@@ -65,15 +60,7 @@
         texts.append(result["text"].strip())
         os.remove(tmp_path)
         print(f"Finished chunk {i + 1}/{num_chunks}")
-=======
-        with tempfile.NamedTemporaryFile(suffix=".wav", delete=False) as tmp:
-           tmp_path = tmp.name
-        # explizit WAV verwenden – so umgehst du m4a-Probleme
-        chunk.export(tmp_path, format="wav")
-        result = model.transcribe(tmp_path)
-        texts.append(result["text"].strip())
-        os.remove(tmp_path)
->>>>>>> 8a96e09d
+
 
     return " ".join(texts)
 
