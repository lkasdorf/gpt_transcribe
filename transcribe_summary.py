--- conflicted
+++ resolved
@@ -48,11 +48,8 @@
             suffix=f".{audio_format}", dir=os.getcwd(), delete=False
         ) as tmp:
             tmp_path = tmp.name
-<<<<<<< HEAD
         chunk.export(tmp_path, format=export_format)
-=======
-        chunk.export(tmp_path, format=audio_format)
->>>>>>> 4612cb94
+
         result = model.transcribe(tmp_path)
         texts.append(result["text"].strip())
         os.remove(tmp_path)
