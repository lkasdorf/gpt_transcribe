# gpt_transcribe

Transcribe audio files with Whisper and summarize the result using a chat model.
The script runs on both Linux and Windows.

## Installation

1. Install Python 3.8 or newer.
2. Install [ffmpeg](https://ffmpeg.org/).
   - Linux: `sudo apt install ffmpeg`
   - Windows: download a build from the ffmpeg website and add it to your `PATH`.
3. (Optional) Create and activate a virtual environment:
   - Linux/macOS: `python3 -m venv .venv && source .venv/bin/activate`
   - Windows: `python -m venv .venv && .venv\Scripts\activate`
4. Install Python dependencies:

```bash
pip install -r requirements.txt
```

## Usage
1. Create `openai_api_key.txt` containing your OpenAI API key (this file is ignored by git).
2. Optionally create `openai_model.txt` specifying the chat model (e.g., `gpt-3.5-turbo`).
3. Create `summary_prompt.txt` containing the prompt for the summary.
4. Run the script:

```bash
# Windows
python transcribe_summary.py path\to\audio.mp3 output.md

# Linux/macOS
python3 transcribe_summary.py path/to/audio.mp3 output.md
```

Optionally select different models or prompt:

```bash
# Windows (use ^ for line continuation)
python transcribe_summary.py audio.m4a summary.md ^
  --whisper-model base --summary-model gpt-3.5-turbo ^
  --prompt-file other_prompt.txt

# Linux/macOS
python3 transcribe_summary.py audio.m4a summary.md \
  --whisper-model base --summary-model gpt-3.5-turbo \
  --prompt-file other_prompt.txt
```

Large MP3 or m4a files over 25 MB are automatically split into smaller chunks before transcription.

The summary will be written to the specified Markdown file and an accompanying
PDF file with bookmarks.

## Batch transcription

To process many audio files automatically, place them in the `audio` directory
and run:

```bash
python batch_transcribe.py
```

Summaries will be written to the `output` directory with filenames in the
<<<<<<< HEAD
form `YYYYMMDD_NameOfTheFile.md` and a matching `.pdf` file. Successfully
processed audio files are tracked in `processed.log` to avoid duplicate work.
=======
form `YYYYMMDD_NameOfTheFile.md`. Successfully processed audio files are
tracked in `processed.log` to avoid duplicate work.
>>>>>>> 72a1ec63
<|MERGE_RESOLUTION|>--- conflicted
+++ resolved
@@ -61,10 +61,5 @@
 ```
 
 Summaries will be written to the `output` directory with filenames in the
-<<<<<<< HEAD
 form `YYYYMMDD_NameOfTheFile.md` and a matching `.pdf` file. Successfully
-processed audio files are tracked in `processed.log` to avoid duplicate work.
-=======
-form `YYYYMMDD_NameOfTheFile.md`. Successfully processed audio files are
-tracked in `processed.log` to avoid duplicate work.
->>>>>>> 72a1ec63
+processed audio files are tracked in `processed.log` to avoid duplicate work.