# gpt_transcribe

Transcribe audio files with Whisper and summarize the result using a chat model.
The script runs on both Linux and Windows.

## Installation

1. Install Python 3.8 or newer.
2. Install [ffmpeg](https://ffmpeg.org/).
   - Linux: `sudo apt install ffmpeg`
   - Windows: download a build from the ffmpeg website and add it to your `PATH`.
3. (Optional) Create and activate a virtual environment:
   - Linux/macOS: `python3 -m venv .venv && source .venv/bin/activate`
   - Windows: `python -m venv .venv && .venv\Scripts\activate`
4. Install Python dependencies:

```bash
pip install -r requirements.txt
```

## Usage
1. Copy `config.template.cfg` to `config.cfg` and edit it:
   - Set `api_key` with your OpenAI API key
   - Choose the default transcription `method` (`api` or `local`) and summary `language`
<<<<<<< HEAD
   - Pick Whisper models for API and local runs by uncommenting one line in the `[whisper_api]` and `[whisper_local]` sections
=======
   - Select a Whisper model by uncommenting one line in the `[whisper]` section
>>>>>>> 7f1ecad0
   - Optionally adjust the chat `summary_model`
   `config.cfg` is ignored by git so your API key stays private.
2. Create `summary_prompt.txt` containing the prompt for the summary.
3. Run the script:

```bash
# Windows
python transcribe_summary.py path\to\audio.mp3 output.md --method api --language en

# Linux/macOS
python3 transcribe_summary.py path/to/audio.mp3 output.md --method api --language en
```

Use command-line flags to override the config file:

```bash
# Local transcription with German summary
python3 transcribe_summary.py audio.m4a summary.md --method local --language de

# Custom prompt and summary model
python3 transcribe_summary.py audio.m4a summary.md \
  --summary-model gpt-3.5-turbo \
  --prompt-file other_prompt.txt
```

Large MP3 or m4a files over 25 MB are automatically split into smaller chunks before
API transcription.

When executed the script prints which model is used and whether transcription happens
locally or via the API. The summary will be written to the specified Markdown file and an accompanying
PDF file with bookmarks.

## Batch transcription

To process many audio files automatically, place them in the `audio` directory
and run:

```bash
python batch_transcribe.py --method api --language en
```

`batch_transcribe.py` reads defaults from `config.cfg`. Use `--method` or `--language`
to override them if needed.

Summaries will be written to the `output` directory with filenames in the
form `YYYYMMDD_NameOfTheFile.md` and a matching `.pdf` file. Successfully
processed audio files are tracked in `processed.log` along with file size,
duration, transcription method, transcription time and timestamp to avoid
duplicate work.<|MERGE_RESOLUTION|>--- conflicted
+++ resolved
@@ -22,11 +22,7 @@
 1. Copy `config.template.cfg` to `config.cfg` and edit it:
    - Set `api_key` with your OpenAI API key
    - Choose the default transcription `method` (`api` or `local`) and summary `language`
-<<<<<<< HEAD
    - Pick Whisper models for API and local runs by uncommenting one line in the `[whisper_api]` and `[whisper_local]` sections
-=======
-   - Select a Whisper model by uncommenting one line in the `[whisper]` section
->>>>>>> 7f1ecad0
    - Optionally adjust the chat `summary_model`
    `config.cfg` is ignored by git so your API key stays private.
 2. Create `summary_prompt.txt` containing the prompt for the summary.
