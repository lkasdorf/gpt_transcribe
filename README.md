# gpt_transcribe

Transcribe audio files with Whisper and summarize the result using a chat model.

## Requirements
- Python 3.8+
- [openai-whisper](https://github.com/openai/whisper)
- [openai](https://pypi.org/project/openai/)

## Usage
<<<<<<< HEAD
1. Create `openai_api_key.txt` containing your OpenAI API key (this file is ignored by git).
2. Create `openai_model.txt` specifying the chat model (e.g., `gpt-3.5-turbo`).
3. Prepare a text file containing the prompt for the summary.
4. Run the script:
=======
1. Set the `OPENAI_API_KEY` environment variable with your OpenAI API key.
2. Prepare a text file containing the prompt for the summary.
3. Run the script:
>>>>>>> acc2c9d8

```bash
python transcribe_summary.py path/to/audio.wav prompt.txt output.md
```

<<<<<<< HEAD
Optionally select a different Whisper model:

```bash
python transcribe_summary.py audio.wav prompt.txt summary.md \
  --whisper-model base
=======
Optional arguments allow selecting different models:

```bash
python transcribe_summary.py audio.wav prompt.txt summary.md \
  --whisper-model base --summary-model gpt-3.5-turbo
>>>>>>> acc2c9d8
```

The summary will be written to the specified Markdown file.<|MERGE_RESOLUTION|>--- conflicted
+++ resolved
@@ -8,34 +8,31 @@
 - [openai](https://pypi.org/project/openai/)
 
 ## Usage
-<<<<<<< HEAD
 1. Create `openai_api_key.txt` containing your OpenAI API key (this file is ignored by git).
 2. Create `openai_model.txt` specifying the chat model (e.g., `gpt-3.5-turbo`).
 3. Prepare a text file containing the prompt for the summary.
 4. Run the script:
-=======
+
 1. Set the `OPENAI_API_KEY` environment variable with your OpenAI API key.
 2. Prepare a text file containing the prompt for the summary.
 3. Run the script:
->>>>>>> acc2c9d8
 
 ```bash
 python transcribe_summary.py path/to/audio.wav prompt.txt output.md
 ```
 
-<<<<<<< HEAD
+
 Optionally select a different Whisper model:
 
 ```bash
 python transcribe_summary.py audio.wav prompt.txt summary.md \
   --whisper-model base
-=======
+
 Optional arguments allow selecting different models:
 
 ```bash
 python transcribe_summary.py audio.wav prompt.txt summary.md \
   --whisper-model base --summary-model gpt-3.5-turbo
->>>>>>> acc2c9d8
 ```
 
 The summary will be written to the specified Markdown file.